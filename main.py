--- conflicted
+++ resolved
@@ -443,9 +443,6 @@
             case GraphType.SPECTRUM:
                 self.axes.set_aspect('auto')
                 plt.title(f"{spd.display_name}")
-<<<<<<< HEAD
-                colour.plotting.plot_single_sd(spd, **kwargs)
-=======
                 cmfs_data = {}
                 cmfs_source = colour.MSDS_CMFS["CIE 1931 2 Degree Standard Observer"]
                 for wavelength in range(
@@ -455,7 +452,6 @@
                     cmfs_data[wavelength] = cmfs_source[wavelength]
                 cmfs = colour.MultiSpectralDistributions(cmfs_data)
                 colour.plotting.plot_single_sd(spd, cmfs, **kwargs)
->>>>>>> 64472fe8
                 plt.xlabel("Wavelength $\\lambda$ (nm)")
                 plt.ylabel("Spectral Distribution ($W/m^2$)")
             case _:
@@ -805,16 +801,10 @@
                       is_ok(meter.set_exposure_mode(protocol.ExposureMode.MANUAL)))
             else:
                 print('Spectrometer already in manual mode.')
-<<<<<<< HEAD
-            if basic_info['exposure_value'] != argv.exposure * 1000:
-                print('Setting exposure value:',
-                      is_ok(meter.set_exposure_value(argv.exposure * 1000)))
-=======
             exposure_time_us = int(argv.exposure * 1000)
             if basic_info['exposure_value'] != exposure_time_us:
                 print('Setting exposure value:',
                       is_ok(meter.set_exposure_value(exposure_time_us)))
->>>>>>> 64472fe8
             else:
                 print(f'Spectrometer already has exposure value of {argv.exposure} ms.')
 
